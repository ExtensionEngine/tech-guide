--- conflicted
+++ resolved
@@ -263,13 +263,6 @@
 
 #### Antipatterns
 - Running these tests locally or on an environment that doesn't match production
-<<<<<<< HEAD
-in terms of infrastructure performance. (tests should be developed on a local
-instance, but the actual measurements should be performed live)
-
-#### [Antipattern Examples](/examples/performance-testing-antipattern-examples.md)
-
-=======
 in terms of infrastructure performance. Tests should be developed on a local
 instance, but the actual measurements should be performed live.
 - Ignoring data variability, ensure the test data mirrors real-world conditions,
@@ -277,7 +270,8 @@
 - Ignoring randomness in user behavior, ensure the tests mimic actual user
 behavior, including realistic click frequency, page navigation patterns, and
 input actions.
->>>>>>> 3597ad64
+
+#### [Antipattern Examples](/examples/performance-testing-antipattern-examples.md)
 
 ### Visual Tests
 
